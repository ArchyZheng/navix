# Copyright 2023 The Navix Authors.

# Licensed to the Apache Software Foundation (ASF) under one
# or more contributor license agreements.  See the NOTICE file
# distributed with this work for additional information
# regarding copyright ownership.  The ASF licenses this file
# to you under the Apache License, Version 2.0 (the
# "License"); you may not use this file except in compliance
# with the License.  You may obtain a copy of the License at

#   http://www.apache.org/licenses/LICENSE-2.0

# Unless required by applicable law or agreed to in writing,
# software distributed under the License is distributed on an
# "AS IS" BASIS, WITHOUT WARRANTIES OR CONDITIONS OF ANY
# KIND, either express or implied.  See the License for the
# specific language governing permissions and limitations
# under the License.


from typing import Union

import jax
import jax.numpy as jnp
from jax import Array

from navix import observations, rewards, terminations

from ..components import EMPTY_POCKET_ID
from ..rendering.cache import RenderingCache
from . import Environment
from ..entities import Player, Goal, Lava
from ..states import State
from . import Timestep
from ..grid import room
from .registry import register_env


class LavaGap(Environment):
    def _reset(self, key: Array, cache: Union[RenderingCache, None] = None) -> Timestep:
        # check minimum height and width
        assert (
            self.height > 3
        ), f"Room height must be greater than 3, got {self.height} instead"
        assert (
            self.width > 4
        ), f"Room width must be greater than 5, got {self.width} instead"

        key, k1, k2 = jax.random.split(key, num=3)

        grid = room(height=self.height, width=self.width)

        # player
        player_pos = jnp.asarray([1, 1])
        player_dir = jnp.asarray(0)
        player = Player.create(
            position=player_pos, direction=player_dir, pocket=EMPTY_POCKET_ID
        )
        # goal
        goal_pos = jnp.asarray([self.height - 2, self.width - 2])
        goals = Goal.create(position=goal_pos, probability=jnp.asarray(1.0))

        # lava positions
        gap_row = jax.random.randint(k1, (), 1, self.height - 1)  # col

        col = jax.random.randint(k2, (), minval=2, maxval=self.width - 2)
        lava_row = jnp.arange(1, self.height - 1)
        lava_cols = jnp.asarray([col] * (self.height - 2))
        lava_pos = jnp.stack((lava_row, lava_cols), axis=1)
        # remove lava where the door is
        lava_pos = jnp.delete(lava_pos, gap_row - 1, axis=0, assume_unique_indices=True)
        lavas = Lava.create(position=lava_pos)

        entities = {
            "player": player[None],
            "goal": goals[None],
            "lava": lavas,
        }

        state = State(
            key=key,
            grid=grid,
            cache=cache or RenderingCache.init(grid),
            entities=entities,
        )
        return Timestep(
            t=jnp.asarray(0, dtype=jnp.int32),
            observation=self.observation_fn(state),
            action=jnp.asarray(-1, dtype=jnp.int32),
            reward=jnp.asarray(0.0, dtype=jnp.float32),
            step_type=jnp.asarray(0, dtype=jnp.int32),
            state=state,
        )


register_env(
    "Navix-LavaGapS5-v0",
    lambda *args, **kwargs: LavaGap.create(
        height=5,
        width=5,
        observation_fn=kwargs.pop("observation_fn", observations.symbolic),
        reward_fn=kwargs.pop("reward_fn", rewards.on_goal_reached),
<<<<<<< HEAD
<<<<<<< HEAD
        termination_fn=kwargs.pop("termination_fn", terminations.on_goal_reached),
=======
=======
>>>>>>> d926b983
        termination_fn=kwargs.pop(
            "termination_fn",
            terminations.compose(
                terminations.on_goal_reached,
                terminations.on_lava_fall,
            ),
        ),
<<<<<<< HEAD
>>>>>>> 8a09379 (fix: default termination for LavaGap env family must include on_lava_fall)
=======
>>>>>>> d926b983
        *args,
        **kwargs,
    ),
)
register_env(
    "Navix-LavaGapS6-v0",
    lambda *args, **kwargs: LavaGap.create(
        height=6,
        width=6,
        observation_fn=kwargs.pop("observation_fn", observations.symbolic),
        reward_fn=kwargs.pop("reward_fn", rewards.on_goal_reached),
<<<<<<< HEAD
<<<<<<< HEAD
        termination_fn=kwargs.pop("termination_fn", terminations.on_goal_reached),
=======
=======
>>>>>>> d926b983
        termination_fn=kwargs.pop(
            "termination_fn",
            terminations.compose(
                terminations.on_goal_reached,
                terminations.on_lava_fall,
            ),
        ),
<<<<<<< HEAD
>>>>>>> 8a09379 (fix: default termination for LavaGap env family must include on_lava_fall)
=======
>>>>>>> d926b983
        *args,
        **kwargs,
    ),
)
register_env(
    "Navix-LavaGapS7-v0",
    lambda *args, **kwargs: LavaGap.create(
        height=7,
        width=7,
        observation_fn=kwargs.pop("observation_fn", observations.symbolic),
        reward_fn=kwargs.pop("reward_fn", rewards.on_goal_reached),
<<<<<<< HEAD
<<<<<<< HEAD
        termination_fn=kwargs.pop("termination_fn", terminations.on_goal_reached),
=======
=======
>>>>>>> d926b983
        termination_fn=kwargs.pop(
            "termination_fn",
            terminations.compose(
                terminations.on_goal_reached,
                terminations.on_lava_fall,
            ),
        ),
<<<<<<< HEAD
>>>>>>> 8a09379 (fix: default termination for LavaGap env family must include on_lava_fall)
=======
>>>>>>> d926b983
        *args,
        **kwargs,
    ),
)<|MERGE_RESOLUTION|>--- conflicted
+++ resolved
@@ -100,12 +100,6 @@
         width=5,
         observation_fn=kwargs.pop("observation_fn", observations.symbolic),
         reward_fn=kwargs.pop("reward_fn", rewards.on_goal_reached),
-<<<<<<< HEAD
-<<<<<<< HEAD
-        termination_fn=kwargs.pop("termination_fn", terminations.on_goal_reached),
-=======
-=======
->>>>>>> d926b983
         termination_fn=kwargs.pop(
             "termination_fn",
             terminations.compose(
@@ -113,10 +107,6 @@
                 terminations.on_lava_fall,
             ),
         ),
-<<<<<<< HEAD
->>>>>>> 8a09379 (fix: default termination for LavaGap env family must include on_lava_fall)
-=======
->>>>>>> d926b983
         *args,
         **kwargs,
     ),
@@ -128,12 +118,6 @@
         width=6,
         observation_fn=kwargs.pop("observation_fn", observations.symbolic),
         reward_fn=kwargs.pop("reward_fn", rewards.on_goal_reached),
-<<<<<<< HEAD
-<<<<<<< HEAD
-        termination_fn=kwargs.pop("termination_fn", terminations.on_goal_reached),
-=======
-=======
->>>>>>> d926b983
         termination_fn=kwargs.pop(
             "termination_fn",
             terminations.compose(
@@ -141,10 +125,6 @@
                 terminations.on_lava_fall,
             ),
         ),
-<<<<<<< HEAD
->>>>>>> 8a09379 (fix: default termination for LavaGap env family must include on_lava_fall)
-=======
->>>>>>> d926b983
         *args,
         **kwargs,
     ),
@@ -156,12 +136,6 @@
         width=7,
         observation_fn=kwargs.pop("observation_fn", observations.symbolic),
         reward_fn=kwargs.pop("reward_fn", rewards.on_goal_reached),
-<<<<<<< HEAD
-<<<<<<< HEAD
-        termination_fn=kwargs.pop("termination_fn", terminations.on_goal_reached),
-=======
-=======
->>>>>>> d926b983
         termination_fn=kwargs.pop(
             "termination_fn",
             terminations.compose(
@@ -169,10 +143,6 @@
                 terminations.on_lava_fall,
             ),
         ),
-<<<<<<< HEAD
->>>>>>> 8a09379 (fix: default termination for LavaGap env family must include on_lava_fall)
-=======
->>>>>>> d926b983
         *args,
         **kwargs,
     ),
